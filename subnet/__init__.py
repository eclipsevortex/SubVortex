--- conflicted
+++ resolved
@@ -51,11 +51,7 @@
         )
 
 
-<<<<<<< HEAD
-__version__ = "0.0.0"
-=======
 __version__ = "0.1.0"
->>>>>>> 23770d4f
 version = SubnetVersion.from_string(__version__)
 __spec_version__ = version.to_spec_version()
 
