# The MIT License (MIT)
# Copyright © 2024 Eclipse Vortex

# Permission is hereby granted, free of charge, to any person obtaining a copy of this software and associated
# documentation files (the “Software”), to deal in the Software without restriction, including without limitation
# the rights to use, copy, modify, merge, publish, distribute, sublicense, and/or sell copies of the Software,
# and to permit persons to whom the Software is furnished to do so, subject to the following conditions:

# The above copyright notice and this permission notice shall be included in all copies or substantial portions of
# the Software.

# THE SOFTWARE IS PROVIDED “AS IS”, WITHOUT WARRANTY OF ANY KIND, EXPRESS OR IMPLIED, INCLUDING BUT NOT LIMITED TO
# THE WARRANTIES OF MERCHANTABILITY, FITNESS FOR A PARTICULAR PURPOSE AND NONINFRINGEMENT. IN NO EVENT SHALL
# THE AUTHORS OR COPYRIGHT HOLDERS BE LIABLE FOR ANY CLAIM, DAMAGES OR OTHER LIABILITY, WHETHER IN AN ACTION
# OF CONTRACT, TORT OR OTHERWISE, ARISING FROM, OUT OF OR IN CONNECTION WITH THE SOFTWARE OR THE USE OR OTHER
# DEALINGS IN THE SOFTWARE.

import typing
import bittensor as bt


class Score(bt.Synapse):
    validator_uid: typing.Optional[int]
    availability: float
    latency: float
    reliability: float
    distribution: float
    score: float
<<<<<<< HEAD
    count: typing.Optional[int] = 0

    # Returns
    version: typing.Optional[str] = None

    def deserialize(self) -> typing.Optional[str]:
        return self.version
    

class IsAlive(bt.Synapse):
    # Returns
    answer: typing.Optional[str] = None

    def deserialize(self) -> typing.Optional[str]:
        return self.answer
    
=======
    count: typing.Optional[int] = 0
>>>>>>> 1318aefd
<|MERGE_RESOLUTION|>--- conflicted
+++ resolved
@@ -26,23 +26,4 @@
     reliability: float
     distribution: float
     score: float
-<<<<<<< HEAD
-    count: typing.Optional[int] = 0
-
-    # Returns
-    version: typing.Optional[str] = None
-
-    def deserialize(self) -> typing.Optional[str]:
-        return self.version
-    
-
-class IsAlive(bt.Synapse):
-    # Returns
-    answer: typing.Optional[str] = None
-
-    def deserialize(self) -> typing.Optional[str]:
-        return self.answer
-    
-=======
-    count: typing.Optional[int] = 0
->>>>>>> 1318aefd
+    count: typing.Optional[int] = 0