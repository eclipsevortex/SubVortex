--- conflicted
+++ resolved
@@ -73,22 +73,7 @@
             )
 
             # Initialize the subtensor
-<<<<<<< HEAD
-            self.subtensor = btcas.AsyncSubtensor(config=config)
-
-            # TODO: remove once OTF patched it
-            self.subtensor.substrate = sccs.RetryAsyncSubstrate(
-                url=self.subtensor.chain_endpoint,
-                ss58_format=btwu.SS58_FORMAT,
-                type_registry=btcs.TYPE_REGISTRY,
-                retry_forever=True,
-                use_remote_preset=True,
-                chain_name="Bittensor",
-                _mock=False,
-            )
-=======
             self.subtensor = btcas.AsyncSubtensor(config=config, retry_forever=True)
->>>>>>> 5364c2fa
             await self.subtensor.initialize()
             btul.logging.info(str(self.subtensor))
 
